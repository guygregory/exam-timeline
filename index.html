--- conflicted
+++ resolved
@@ -1,811 +1,792 @@
-<!DOCTYPE html>
-<html lang="en">
-<head>
-  <meta charset="utf-8" />
-  <title>Microsoft Exam Timeline Dashboard</title>
-  <script type="text/javascript">
-    window.PlotlyConfig = { MathJaxConfig: 'local' };
-    
-    function loadLocalPlotly() {
-      console.log('Plotly CDN failed, loading local version');
-      const script = document.createElement('script');
-      script.src = 'plotly.min.js';
-      script.onload = () => console.log('Local Plotly loaded successfully');
-      script.onerror = () => {
-        console.log('Local Plotly also failed, using fallback display');
-        window.plotlyLoadFailed = true;
-      };
-      document.head.appendChild(script);
-    }
-  </script>
-  <script
-    src="https://cdn.plot.ly/plotly-3.0.1.min.js"
-    integrity="sha256-oy6Be7Eh6eiQFs5M7oXuPxxm9qbJXEtTpfSI93dW16Q="
-    crossorigin="anonymous"
-    onerror="loadLocalPlotly()"
-  ></script>
-  <style>
-    * {
-      margin: 0;
-      padding: 0;
-      box-sizing: border-box;
-    }
-    
-    body {
-      font-family: 'Segoe UI', Tahoma, Geneva, Verdana, sans-serif;
-      background: linear-gradient(135deg, #667eea 0%, #764ba2 100%);
-      min-height: 100vh;
-      padding: 20px;
-    }
-    
-    .dashboard-container {
-      background: rgba(255, 255, 255, 0.95);
-      border-radius: 20px;
-      box-shadow: 0 20px 40px rgba(0, 0, 0, 0.1);
-      backdrop-filter: blur(10px);
-      padding: 30px;
-      max-width: 1400px;
-      margin: 0 auto;
-    }
-    
-    .header {
-      text-align: center;
-      margin-bottom: 30px;
-    }
-    
-    .header h1 {
-      color: #2c3e50;
-      font-size: 2.5em;
-      font-weight: 700;
-      margin-bottom: 10px;
-      text-shadow: 2px 2px 4px rgba(0, 0, 0, 0.1);
-    }
-    
-    .header p {
-      color: #7f8c8d;
-      font-size: 1.2em;
-      font-weight: 300;
-    }
-    
-    .stats-container {
-      display: flex;
-      justify-content: space-around;
-      margin-bottom: 30px;
-      flex-wrap: wrap;
-      gap: 20px;
-    }
-    
-    .stat-card {
-      background: linear-gradient(135deg, #3498db, #2980b9);
-      color: white;
-      padding: 10px;
-      border-radius: 15px;
-      text-align: center;
-      box-shadow: 0 10px 20px rgba(52, 152, 219, 0.3);
-      flex: 1;
-      min-width: 200px;
-      transition: transform 0.3s ease, box-shadow 0.3s ease;
-    }
-    
-    .stat-card:hover {
-      transform: translateY(-5px);
-      box-shadow: 0 15px 30px rgba(52, 152, 219, 0.4);
-    }
-    
-    .stat-number {
-      font-size: 2em;
-      font-weight: bold;
-      margin-bottom: 5px;
-    }
-    
-    .stat-label {
-      font-size: 0.9em;
-      opacity: 0.9;
-    }
-    
-    .controls {
-      display: flex;
-      justify-content: center;
-      margin-bottom: 20px;
-      gap: 15px;
-      flex-wrap: wrap;
-    }
-    
-    .control-group {
-      display: flex;
-      align-items: center;
-      gap: 10px;
-    }
-    
-    .control-group label {
-      font-weight: 600;
-      color: #2c3e50;
-    }
-    
-    .control-group select, .control-group input {
-      padding: 8px 12px;
-      border: 2px solid #ecf0f1;
-      border-radius: 8px;
-      font-size: 14px;
-      transition: border-color 0.3s ease;
-    }
-    
-    .control-group select:focus, .control-group input:focus {
-      outline: none;
-      border-color: #3498db;
-    }
-    
-    .timestamp-group {
-      font-style: italic;
-      color: #7f8c8d;
-      font-size: 0.9em;
-    }
-    
-    .timestamp-group span {
-      white-space: nowrap;
-    }
-    
-    .chart-container {
-      background: white;
-      border-radius: 15px;
-      box-shadow: 0 10px 20px rgba(0, 0, 0, 0.1);
-      padding: 20px;
-      margin-bottom: 20px;
-    }
-    
-    #exam-timeline {
-      width: 100%;
-      height: 800px;
-    }
-    
-    .loading {
-      display: flex;
-      justify-content: center;
-      align-items: center;
-      height: 400px;
-      font-size: 1.2em;
-      color: #7f8c8d;
-    }
-    
-    .spinner {
-      border: 4px solid #f3f3f3;
-      border-top: 4px solid #3498db;
-      border-radius: 50%;
-      width: 40px;
-      height: 40px;
-      animation: spin 1s linear infinite;
-      margin-right: 15px;
-    }
-    
-    @keyframes spin {
-      0% { transform: rotate(0deg); }
-      100% { transform: rotate(360deg); }
-    }
-    
-    @media (max-width: 768px) {
-      .dashboard-container {
-        padding: 20px;
-        margin: 10px;
-      }
-      
-      .header h1 {
-        font-size: 2em;
-      }
-      
-      .stats-container {
-        flex-direction: column;
-      }
-      
-      .controls {
-        flex-direction: column;
-        align-items: center;
-      }
-      
-      #exam-timeline {
-        height: 600px;
-      }
-    }
-  </style>
-</head>
-<body>
-  <div class="dashboard-container">
-    <div class="header">
-      <h1 id="page-title">🎓 Microsoft Exam Timeline</h1>
-    </div>
-    
-    <div class="chart-container">
-      <div id="exam-timeline"></div>
-    </div>
-    
-    <div class="controls">
-      <div class="control-group">
-        <label for="data-source">Data Source:</label>
-        <select id="data-source">
-          <option value="microsoft">Microsoft Exams</option>
-          <option value="credly">Credly Badges</option>
-        </select>
-      </div>
-      <div class="control-group">
-        <label for="view-mode">View:</label>
-        <select id="view-mode">
-          <option value="timeline">Timeline View</option>
-          <option value="yearly">Yearly Summary</option>
-        </select>
-      </div>
-      <div class="control-group">
-        <label for="search-exam">Search:</label>
-        <input type="text" id="search-exam" placeholder="Search...">
-      </div>
-      <div class="control-group timestamp-group">
-        <span id="last-updated">Last updated: Loading...</span>
-      </div>
-    </div>
-    
-    <div class="stats-container">
-      <div class="stat-card">
-        <div class="stat-number" id="total-exams">0</div>
-        <div class="stat-label" id="total-label">Total Exams Passed</div>
-      </div>
-      <div class="stat-card">
-        <div class="stat-number" id="exam-years">0</div>
-        <div class="stat-label" id="years-label">Years of Certification</div>
-      </div>
-      <div class="stat-card">
-        <div class="stat-number" id="recent-exam">-</div>
-        <div class="stat-label" id="recent-label">Latest Achievement</div>
-      </div>
-      <div class="stat-card">
-        <div class="stat-number" id="ai-recommendation">-</div>
-        <div class="stat-label" id="fourth-label">AI Recommendation</div>
-      </div>
-    </div>
-  </div>
-  <script type="text/javascript">
-    window.PLOTLYENV = window.PLOTLYENV || {};
-
-    let allExamData = [];
-    let allBadgeData = [];
-    let currentData = [];
-    let filteredData = [];
-    let currentDataSource = 'microsoft';
-
-    // Function to parse CSV data with robust quoted field handling
-    function parseCSV(csvText) {
-      const lines = csvText.trim().split('\n');
-      // Clean headers and remove any carriage returns
-      const headers = lines[0].split(',').map(h => h.trim().replace(/\r/g, ''));
-      const data = [];
-      
-      for (let i = 1; i < lines.length; i++) {
-        const line = lines[i].replace(/\r/g, ''); // Remove carriage returns
-        
-        // Use a proper CSV parsing approach
-        const values = [];
-        let current = '';
-        let inQuotes = false;
-        
-        for (let j = 0; j < line.length; j++) {
-          const char = line[j];
-          
-          if (char === '"') {
-            inQuotes = !inQuotes;
-            // Don't add the quote character to the value
-          } else if (char === ',' && !inQuotes) {
-            // Found a field separator
-            values.push(current.trim());
-            current = '';
-          } else {
-            // Regular character, add to current field
-            current += char;
-          }
-        }
-        
-        // Add the last field
-        values.push(current.trim());
-        
-        // Only add rows that have the correct number of columns and aren't empty
-        if (values.length === headers.length && values.some(v => v.length > 0)) {
-          const row = {};
-          headers.forEach((header, index) => {
-            row[header] = values[index];
-          });
-          data.push(row);
-        }
-      }
-      
-      return data;
-    }
-
-    // Function to update page title and labels based on data source
-    function updatePageLabels(dataSource) {
-      const pageTitle = document.getElementById('page-title');
-      const totalLabel = document.getElementById('total-label');
-      const yearsLabel = document.getElementById('years-label');
-      const recentLabel = document.getElementById('recent-label');
-<<<<<<< HEAD
-      const fourthLabel = document.getElementById('fourth-label');
-=======
->>>>>>> 5a0d011d
-      
-      if (dataSource === 'microsoft') {
-        pageTitle.textContent = '🎓 Microsoft Exam Timeline';
-        totalLabel.textContent = 'Total Exams Passed';
-        yearsLabel.textContent = 'Years of Certification';
-        recentLabel.textContent = 'Latest Achievement';
-<<<<<<< HEAD
-        fourthLabel.textContent = 'AI Recommendation';
-=======
->>>>>>> 5a0d011d
-        document.getElementById('search-exam').placeholder = 'Search exams...';
-      } else {
-        pageTitle.textContent = '🏆 Credly Badge Timeline';
-        totalLabel.textContent = 'Total Badges Earned';
-        yearsLabel.textContent = 'Years of Achievement';
-<<<<<<< HEAD
-        recentLabel.textContent = 'Latest Issuer';
-        fourthLabel.textContent = 'Top Issuer';
-=======
-        recentLabel.textContent = 'Latest Badge';
->>>>>>> 5a0d011d
-        document.getElementById('search-exam').placeholder = 'Search badges...';
-      }
-    }
-    // Function to update statistics
-    function updateStats(data) {
-      const totalExams = data.length;
-      const dateKey = currentDataSource === 'microsoft' ? 'Exam Date' : 'Badge Date';
-      const numberKey = currentDataSource === 'microsoft' ? 'Exam Number' : 'Badge Title';
-      
-      const dates = data.map(item => new Date(item[dateKey]));
-      const firstExamDate = new Date(Math.min(...dates));
-      const lastExamDate = new Date(Math.max(...dates));
-      const today = new Date();
-      
-      // Calculate years from first exam to today
-      const yearSpan = today.getFullYear() - firstExamDate.getFullYear();
-      
-      const latestItem = data.sort((a, b) => new Date(b[dateKey]) - new Date(a[dateKey]))[0];
-      
-      document.getElementById('total-exams').textContent = totalExams;
-      document.getElementById('exam-years').textContent = yearSpan;
-      
-      if (currentDataSource === 'microsoft') {
-        document.getElementById('recent-exam').textContent = latestItem ? latestItem['Exam Number'] : '-';
-      } else {
-<<<<<<< HEAD
-        // For badges, show the issuer of the latest badge
-        const latestIssuer = latestItem ? latestItem['Issuer'] : '-';
-        document.getElementById('recent-exam').textContent = latestIssuer;
-        
-        // Calculate top issuer (issuer with most badges)
-        const issuerCounts = {};
-        data.forEach(item => {
-          const issuer = item['Issuer'];
-          issuerCounts[issuer] = (issuerCounts[issuer] || 0) + 1;
-        });
-        
-        let topIssuer = '-';
-        let maxCount = 0;
-        for (const [issuer, count] of Object.entries(issuerCounts)) {
-          if (count > maxCount) {
-            maxCount = count;
-            topIssuer = issuer;
-          }
-        }
-        
-        document.getElementById('ai-recommendation').textContent = topIssuer;
-=======
-        // For badges, show first few words of title if it's long
-        let badgeTitle = latestItem ? latestItem['Badge Title'] : '-';
-        if (badgeTitle.length > 15) {
-          badgeTitle = badgeTitle.substring(0, 15) + '...';
-        }
-        document.getElementById('recent-exam').textContent = badgeTitle;
->>>>>>> 5a0d011d
-      }
-    }
-
-    // Function to populate year filter
-    function populateYearFilter(data) {
-      // Year filter removed - no longer needed
-    }
-
-    // Function to filter data
-    function filterData() {
-      const searchTerm = document.getElementById('search-exam').value.toLowerCase();
-      
-      filteredData = currentData.filter(item => {
-        let matchesSearch = false;
-        
-        if (currentDataSource === 'microsoft') {
-          matchesSearch = searchTerm === '' || 
-            item['Exam Title'].toLowerCase().includes(searchTerm) ||
-            item['Exam Number'].toLowerCase().includes(searchTerm);
-        } else {
-          matchesSearch = searchTerm === '' || 
-            item['Badge Title'].toLowerCase().includes(searchTerm) ||
-            item['Issuer'].toLowerCase().includes(searchTerm);
-        }
-        
-        return matchesSearch;
-      });
-      
-      const viewMode = document.getElementById('view-mode').value;
-      if (viewMode === 'timeline') {
-        createTimelinePlot(filteredData);
-      } else {
-        createYearlyPlot(filteredData);
-      }
-    }
-
-    // Function to create the timeline plot
-    function createTimelinePlot(itemData) {
-      if (itemData.length === 0) {
-        const itemType = currentDataSource === 'microsoft' ? 'exams' : 'badges';
-        document.getElementById('exam-timeline').innerHTML = `<div style="text-align: center; padding: 50px; color: #7f8c8d;">No ${itemType} found matching your criteria.</div>`;
-        return;
-      }
-
-      const dateKey = currentDataSource === 'microsoft' ? 'Exam Date' : 'Badge Date';
-      const titleKey = currentDataSource === 'microsoft' ? 'Exam Title' : 'Badge Title';
-      const numberKey = currentDataSource === 'microsoft' ? 'Exam Number' : 'Issuer';
-
-      // Sort by date to ensure proper chronological order
-      itemData.sort((a, b) => new Date(a[dateKey]) - new Date(b[dateKey]));
-      
-      const dates = itemData.map(item => item[dateKey]);
-      const titles = itemData.map(item => item[titleKey]);
-      const numbers = itemData.map(item => item[numberKey]);
-
-      // Numeric indices for color mapping (original gradient)
-      const colorIndices = Array.from({ length: dates.length }, (_, i) => i);
-
-      // Trace definition with original gradient styling
-      const trace = {
-        x: dates,
-        y: titles,
-        customdata: numbers,
-        mode: "markers+lines",
-        line: {
-          color: 'rgba(116, 165, 245, 0.3)',
-          width: 3,
-          dash: 'dot'
-        },
-        marker: {
-          color: colorIndices,
-          colorscale: currentDataSource === 'microsoft' ? 
-            [[0, "#1f77b4"], [1, "#ff00ff"]] : 
-            [[0, "#ff6b6b"], [1, "#4ecdc4"]],
-          cmin: 0,
-          cmax: dates.length - 1,
-          size: 14,
-          line: {
-            color: 'white',
-            width: 2
-          },
-          opacity: 0.8,
-          showscale: false
-        },
-        hovertemplate: currentDataSource === 'microsoft' ?
-          "<b>%{customdata}</b><br>" +
-          "%{y}<br>" +
-          "Passed: %{x|%Y-%m-%d}<br>" +
-          "<extra></extra>" :
-          "<b>%{y}</b><br>" +
-          "Issuer: %{customdata}<br>" +
-          "Earned: %{x|%Y-%m-%d}<br>" +
-          "<extra></extra>"
-      };
-
-      // Enhanced layout
-      const layout = {
-        margin: { t: 20, l: 300, r: 50, b: 80 },
-        plot_bgcolor: 'rgba(0,0,0,0)',
-        paper_bgcolor: 'rgba(0,0,0,0)',
-        xaxis: {
-          title: {
-            text: currentDataSource === 'microsoft' ? "Date Passed" : "Date Earned",
-            font: { size: 14, color: '#2c3e50' }
-          },
-          type: "date",
-          tickformat: "%Y",
-          gridcolor: 'rgba(0,0,0,0.1)',
-          showgrid: true
-        },
-        yaxis: {
-          automargin: true,
-          gridcolor: 'rgba(0,0,0,0.1)',
-          showgrid: true,
-          type: 'category',
-          categoryorder: 'array',
-          categoryarray: titles,
-          tickmode: 'array',
-          tickvals: titles,
-          ticktext: titles,
-          standoff: 2,
-          tickfont: {
-            family: 'Arial Narrow, Arial, sans-serif'
-          }
-        },
-        hovermode: 'closest',
-        showlegend: false
-      };
-
-      // Render the plot with config
-      const config = { 
-        responsive: true,
-        displayModeBar: 'hover',
-        modeBarButtonsToRemove: ['lasso2d', 'select2d'],
-        displaylogo: false
-      };
-      
-      if (typeof Plotly !== 'undefined') {
-        Plotly.newPlot("exam-timeline", [trace], layout, config);
-      } else {
-        // Fallback display when Plotly is not available
-        const itemType = currentDataSource === 'microsoft' ? 'exams' : 'badges';
-        document.getElementById('exam-timeline').innerHTML = `
-          <div style="padding: 20px; background: #f8f9fa; border-radius: 10px; border: 1px solid #dee2e6;">
-            <h3 style="color: #495057; margin-bottom: 15px;">📊 Chart Data Ready (${itemData.length} ${itemType})</h3>
-            <p style="color: #6c757d; margin-bottom: 15px;">Chart visualization temporarily unavailable. Here's the data that would be displayed:</p>
-            <div style="max-height: 400px; overflow-y: auto; background: white; padding: 15px; border-radius: 5px; border: 1px solid #e9ecef;">
-              ${itemData.map((item, i) => `
-                <div style="padding: 8px; border-bottom: 1px solid #f1f3f4; display: flex; justify-content: space-between;">
-                  <div style="flex: 1; font-weight: 500;">${item[titleKey]}</div>
-                  <div style="margin: 0 15px; color: #6c757d;">${item[numberKey]}</div>
-                  <div style="color: #6c757d;">${item[dateKey]}</div>
-                </div>
-              `).join('')}
-            </div>
-            <p style="color: #6c757d; margin-top: 15px; font-size: 14px;">
-              All ${itemData.length} ${itemType} are parsed and ready for visualization.
-            </p>
-          </div>
-        `;
-      }
-    }
-
-    // Function to create yearly summary plot
-    function createYearlyPlot(itemData) {
-      if (itemData.length === 0) {
-        const itemType = currentDataSource === 'microsoft' ? 'exams' : 'badges';
-        document.getElementById('exam-timeline').innerHTML = `<div style="text-align: center; padding: 50px; color: #7f8c8d;">No ${itemType} found matching your criteria.</div>`;
-        return;
-      }
-
-      const dateKey = currentDataSource === 'microsoft' ? 'Exam Date' : 'Badge Date';
-
-      // Group by year
-      const yearlyData = {};
-      itemData.forEach(item => {
-        const year = new Date(item[dateKey]).getFullYear();
-        if (!yearlyData[year]) {
-          yearlyData[year] = 0;
-        }
-        yearlyData[year]++;
-      });
-
-      const years = Object.keys(yearlyData).sort();
-      const counts = years.map(year => yearlyData[year]);
-
-      const trace = {
-        x: years,
-        y: counts,
-        type: 'bar',
-        marker: {
-          color: currentDataSource === 'microsoft' ? 
-            'rgba(52, 152, 219, 0.8)' : 
-            'rgba(255, 107, 107, 0.8)',
-          line: {
-            color: currentDataSource === 'microsoft' ? 
-              'rgba(52, 152, 219, 1)' : 
-              'rgba(255, 107, 107, 1)',
-            width: 2
-          }
-        },
-        hovertemplate: currentDataSource === 'microsoft' ?
-          "Year: %{x}<br>Exams Passed: %{y}<extra></extra>" :
-          "Year: %{x}<br>Badges Earned: %{y}<extra></extra>"
-      };
-
-      const layout = {
-        margin: { t: 20, l: 80, r: 50, b: 80 },
-        plot_bgcolor: 'rgba(0,0,0,0)',
-        paper_bgcolor: 'rgba(0,0,0,0)',
-        xaxis: {
-          title: "Year",
-          font: { size: 14, color: '#2c3e50' },
-          gridcolor: 'rgba(0,0,0,0.1)'
-        },
-        yaxis: {
-          title: currentDataSource === 'microsoft' ? 
-            "Number of Exams Passed" : 
-            "Number of Badges Earned",
-          font: { size: 14, color: '#2c3e50' },
-          gridcolor: 'rgba(0,0,0,0.1)'
-        }
-      };
-
-      const config = { 
-        responsive: true,
-        displayModeBar: 'hover',
-        modeBarButtonsToRemove: ['lasso2d', 'select2d'],
-        displaylogo: false
-      };
-
-      Plotly.newPlot("exam-timeline", [trace], layout, config);
-    }
-
-    // Load and process CSV data
-    async function loadExamData() {
-      try {
-        const response = await fetch('passed_exams.csv');
-        if (!response.ok) {
-          throw new Error(`HTTP error! status: ${response.status}`);
-        }
-        const csvText = await response.text();
-        allExamData = parseCSV(csvText);
-        
-        if (currentDataSource === 'microsoft') {
-          currentData = [...allExamData];
-          filteredData = [...allExamData];
-          updateStats(allExamData);
-          populateYearFilter(allExamData);
-          
-          // Wait a bit for Plotly to load if it was loaded asynchronously
-          setTimeout(() => {
-            createTimelinePlot(filteredData);
-          }, 500);
-        }
-        
-      } catch (error) {
-        console.error('Error loading exam data:', error);
-        
-        if (currentDataSource === 'microsoft') {
-          // Display error message to user
-          const errorDiv = document.getElementById('exam-timeline');
-          errorDiv.innerHTML = `
-            <div style="padding: 40px; text-align: center; color: #e74c3c; background: #fdf2f2; border-radius: 10px; border: 1px solid #f5c6cb;">
-              <h3 style="margin-bottom: 15px;">📋 Error Loading Data</h3>
-              <p style="margin-bottom: 10px;">Could not load exam data from passed_exams.csv</p>
-              <p style="margin-bottom: 10px; font-weight: bold;">Error: ${error.message}</p>
-              <p>Please ensure the CSV file is in the same directory as this HTML file.</p>
-            </div>
-          `;
-        }
-      }
-    }
-
-    // Load and process Credly badge data
-    async function loadBadgeData() {
-      try {
-        const response = await fetch('credly_badges.csv');
-        if (!response.ok) {
-          throw new Error(`HTTP error! status: ${response.status}`);
-        }
-        const csvText = await response.text();
-        allBadgeData = parseCSV(csvText);
-        
-        if (currentDataSource === 'credly') {
-          currentData = [...allBadgeData];
-          filteredData = [...allBadgeData];
-          updateStats(allBadgeData);
-          
-          // Wait a bit for Plotly to load if it was loaded asynchronously
-          setTimeout(() => {
-            createTimelinePlot(filteredData);
-          }, 500);
-        }
-        
-      } catch (error) {
-        console.error('Error loading badge data:', error);
-        
-        if (currentDataSource === 'credly') {
-          // Display error message to user
-          const errorDiv = document.getElementById('exam-timeline');
-          errorDiv.innerHTML = `
-            <div style="padding: 40px; text-align: center; color: #e74c3c; background: #fdf2f2; border-radius: 10px; border: 1px solid #f5c6cb;">
-              <h3 style="margin-bottom: 15px;">🏆 Error Loading Badge Data</h3>
-              <p style="margin-bottom: 10px;">Could not load badge data from credly_badges.csv</p>
-              <p style="margin-bottom: 10px; font-weight: bold;">Error: ${error.message}</p>
-              <p>Please ensure the CSV file is in the same directory as this HTML file.</p>
-            </div>
-          `;
-        }
-      }
-    }
-
-    // Function to switch data source
-    function switchDataSource() {
-      const dataSource = document.getElementById('data-source').value;
-      currentDataSource = dataSource;
-      
-      updatePageLabels(dataSource);
-      
-      if (dataSource === 'microsoft') {
-        if (allExamData.length > 0) {
-          currentData = [...allExamData];
-          filteredData = [...allExamData];
-          updateStats(allExamData);
-          filterData();
-        } else {
-          loadExamData();
-        }
-      } else {
-        if (allBadgeData.length > 0) {
-          currentData = [...allBadgeData];
-          filteredData = [...allBadgeData];
-          updateStats(allBadgeData);
-          filterData();
-        } else {
-          loadBadgeData();
-        }
-      }
-      
-      // Clear the search field when switching
-      document.getElementById('search-exam').value = '';
-    }
-
-    // Function to load timestamp from partial file
-    async function loadTimestamp() {
-      try {
-        const response = await fetch('partials/last-updated.html');
-        if (response.ok) {
-          const timestampHtml = await response.text();
-          const timestampElement = document.getElementById('last-updated');
-          if (timestampElement) {
-            // Extract the content from the fetched HTML
-            const tempDiv = document.createElement('div');
-            tempDiv.innerHTML = timestampHtml;
-            const spanContent = tempDiv.querySelector('span');
-            if (spanContent) {
-              timestampElement.textContent = spanContent.textContent;
-            }
-          }
-        }
-      } catch (error) {
-        console.log('Could not load timestamp:', error);
-        // Keep the default "Loading..." text
-      }
-    }
-
-    // Function to load AI recommendation from partial file
-    async function loadAIRecommendation() {
-      try {
-        const response = await fetch('partials/ai-recommendation.html');
-        if (response.ok) {
-          const recommendationHtml = await response.text();
-          const recommendationElement = document.getElementById('ai-recommendation');
-          if (recommendationElement) {
-            // Extract the content from the fetched HTML
-            const tempDiv = document.createElement('div');
-            tempDiv.innerHTML = recommendationHtml;
-            const spanContent = tempDiv.querySelector('span');
-            if (spanContent) {
-              recommendationElement.textContent = spanContent.textContent;
-            }
-          }
-        }
-      } catch (error) {
-        console.log('Could not load AI recommendation:', error);
-        // Keep the default "-" text
-      }
-    }
-
-    // Event listeners
-    document.addEventListener('DOMContentLoaded', function() {
-      // Initialize with Microsoft exams by default
-      updatePageLabels('microsoft');
-      loadExamData();
-      loadBadgeData(); // Pre-load badge data for faster switching
-      loadTimestamp();
-      loadAIRecommendation();
-      
-      // Add event listeners for controls
-      document.getElementById('data-source').addEventListener('change', switchDataSource);
-      document.getElementById('view-mode').addEventListener('change', filterData);
-      document.getElementById('search-exam').addEventListener('input', filterData);
-    });
-  </script>
-</body>
-</html>
+<!DOCTYPE html>
+<html lang="en">
+<head>
+  <meta charset="utf-8" />
+  <title>Microsoft Exam Timeline Dashboard</title>
+  <script type="text/javascript">
+    window.PlotlyConfig = { MathJaxConfig: 'local' };
+    
+    function loadLocalPlotly() {
+      console.log('Plotly CDN failed, loading local version');
+      const script = document.createElement('script');
+      script.src = 'plotly.min.js';
+      script.onload = () => console.log('Local Plotly loaded successfully');
+      script.onerror = () => {
+        console.log('Local Plotly also failed, using fallback display');
+        window.plotlyLoadFailed = true;
+      };
+      document.head.appendChild(script);
+    }
+  </script>
+  <script
+    src="https://cdn.plot.ly/plotly-3.0.1.min.js"
+    integrity="sha256-oy6Be7Eh6eiQFs5M7oXuPxxm9qbJXEtTpfSI93dW16Q="
+    crossorigin="anonymous"
+    onerror="loadLocalPlotly()"
+  ></script>
+  <style>
+    * {
+      margin: 0;
+      padding: 0;
+      box-sizing: border-box;
+    }
+    
+    body {
+      font-family: 'Segoe UI', Tahoma, Geneva, Verdana, sans-serif;
+      background: linear-gradient(135deg, #667eea 0%, #764ba2 100%);
+      min-height: 100vh;
+      padding: 20px;
+    }
+    
+    .dashboard-container {
+      background: rgba(255, 255, 255, 0.95);
+      border-radius: 20px;
+      box-shadow: 0 20px 40px rgba(0, 0, 0, 0.1);
+      backdrop-filter: blur(10px);
+      padding: 30px;
+      max-width: 1400px;
+      margin: 0 auto;
+    }
+    
+    .header {
+      text-align: center;
+      margin-bottom: 30px;
+    }
+    
+    .header h1 {
+      color: #2c3e50;
+      font-size: 2.5em;
+      font-weight: 700;
+      margin-bottom: 10px;
+      text-shadow: 2px 2px 4px rgba(0, 0, 0, 0.1);
+    }
+    
+    .header p {
+      color: #7f8c8d;
+      font-size: 1.2em;
+      font-weight: 300;
+    }
+    
+    .stats-container {
+      display: flex;
+      justify-content: space-around;
+      margin-bottom: 30px;
+      flex-wrap: wrap;
+      gap: 20px;
+    }
+    
+    .stat-card {
+      background: linear-gradient(135deg, #3498db, #2980b9);
+      color: white;
+      padding: 10px;
+      border-radius: 15px;
+      text-align: center;
+      box-shadow: 0 10px 20px rgba(52, 152, 219, 0.3);
+      flex: 1;
+      min-width: 200px;
+      transition: transform 0.3s ease, box-shadow 0.3s ease;
+    }
+    
+    .stat-card:hover {
+      transform: translateY(-5px);
+      box-shadow: 0 15px 30px rgba(52, 152, 219, 0.4);
+    }
+    
+    .stat-number {
+      font-size: 2em;
+      font-weight: bold;
+      margin-bottom: 5px;
+    }
+    
+    .stat-label {
+      font-size: 0.9em;
+      opacity: 0.9;
+    }
+    
+    .controls {
+      display: flex;
+      justify-content: center;
+      margin-bottom: 20px;
+      gap: 15px;
+      flex-wrap: wrap;
+    }
+    
+    .control-group {
+      display: flex;
+      align-items: center;
+      gap: 10px;
+    }
+    
+    .control-group label {
+      font-weight: 600;
+      color: #2c3e50;
+    }
+    
+    .control-group select, .control-group input {
+      padding: 8px 12px;
+      border: 2px solid #ecf0f1;
+      border-radius: 8px;
+      font-size: 14px;
+      transition: border-color 0.3s ease;
+    }
+    
+    .control-group select:focus, .control-group input:focus {
+      outline: none;
+      border-color: #3498db;
+    }
+    
+    .timestamp-group {
+      font-style: italic;
+      color: #7f8c8d;
+      font-size: 0.9em;
+    }
+    
+    .timestamp-group span {
+      white-space: nowrap;
+    }
+    
+    .chart-container {
+      background: white;
+      border-radius: 15px;
+      box-shadow: 0 10px 20px rgba(0, 0, 0, 0.1);
+      padding: 20px;
+      margin-bottom: 20px;
+    }
+    
+    #exam-timeline {
+      width: 100%;
+      height: 800px;
+    }
+    
+    .loading {
+      display: flex;
+      justify-content: center;
+      align-items: center;
+      height: 400px;
+      font-size: 1.2em;
+      color: #7f8c8d;
+    }
+    
+    .spinner {
+      border: 4px solid #f3f3f3;
+      border-top: 4px solid #3498db;
+      border-radius: 50%;
+      width: 40px;
+      height: 40px;
+      animation: spin 1s linear infinite;
+      margin-right: 15px;
+    }
+    
+    @keyframes spin {
+      0% { transform: rotate(0deg); }
+      100% { transform: rotate(360deg); }
+    }
+    
+    @media (max-width: 768px) {
+      .dashboard-container {
+        padding: 20px;
+        margin: 10px;
+      }
+      
+      .header h1 {
+        font-size: 2em;
+      }
+      
+      .stats-container {
+        flex-direction: column;
+      }
+      
+      .controls {
+        flex-direction: column;
+        align-items: center;
+      }
+      
+      #exam-timeline {
+        height: 600px;
+      }
+    }
+  </style>
+</head>
+<body>
+  <div class="dashboard-container">
+    <div class="header">
+      <h1 id="page-title">🎓 Microsoft Exam Timeline</h1>
+    </div>
+    
+    <div class="chart-container">
+      <div id="exam-timeline"></div>
+    </div>
+    
+    <div class="controls">
+      <div class="control-group">
+        <label for="data-source">Data Source:</label>
+        <select id="data-source">
+          <option value="microsoft">Microsoft Exams</option>
+          <option value="credly">Credly Badges</option>
+        </select>
+      </div>
+      <div class="control-group">
+        <label for="view-mode">View:</label>
+        <select id="view-mode">
+          <option value="timeline">Timeline View</option>
+          <option value="yearly">Yearly Summary</option>
+        </select>
+      </div>
+      <div class="control-group">
+        <label for="search-exam">Search:</label>
+        <input type="text" id="search-exam" placeholder="Search...">
+      </div>
+      <div class="control-group timestamp-group">
+        <span id="last-updated">Last updated: Loading...</span>
+      </div>
+    </div>
+    
+    <div class="stats-container">
+      <div class="stat-card">
+        <div class="stat-number" id="total-exams">0</div>
+        <div class="stat-label" id="total-label">Total Exams Passed</div>
+      </div>
+      <div class="stat-card">
+        <div class="stat-number" id="exam-years">0</div>
+        <div class="stat-label" id="years-label">Years of Certification</div>
+      </div>
+      <div class="stat-card">
+        <div class="stat-number" id="recent-exam">-</div>
+        <div class="stat-label" id="recent-label">Latest Achievement</div>
+      </div>
+      <div class="stat-card">
+        <div class="stat-number" id="ai-recommendation">-</div>
+        <div class="stat-label" id="fourth-label">AI Recommendation</div>
+      </div>
+    </div>
+  </div>
+  <script type="text/javascript">
+    window.PLOTLYENV = window.PLOTLYENV || {};
+
+    let allExamData = [];
+    let allBadgeData = [];
+    let currentData = [];
+    let filteredData = [];
+    let currentDataSource = 'microsoft';
+
+    // Function to parse CSV data with robust quoted field handling
+    function parseCSV(csvText) {
+      const lines = csvText.trim().split('\n');
+      // Clean headers and remove any carriage returns
+      const headers = lines[0].split(',').map(h => h.trim().replace(/\r/g, ''));
+      const data = [];
+      
+      for (let i = 1; i < lines.length; i++) {
+        const line = lines[i].replace(/\r/g, ''); // Remove carriage returns
+        
+        // Use a proper CSV parsing approach
+        const values = [];
+        let current = '';
+        let inQuotes = false;
+        
+        for (let j = 0; j < line.length; j++) {
+          const char = line[j];
+          
+          if (char === '"') {
+            inQuotes = !inQuotes;
+            // Don't add the quote character to the value
+          } else if (char === ',' && !inQuotes) {
+            // Found a field separator
+            values.push(current.trim());
+            current = '';
+          } else {
+            // Regular character, add to current field
+            current += char;
+          }
+        }
+        
+        // Add the last field
+        values.push(current.trim());
+        
+        // Only add rows that have the correct number of columns and aren't empty
+        if (values.length === headers.length && values.some(v => v.length > 0)) {
+          const row = {};
+          headers.forEach((header, index) => {
+            row[header] = values[index];
+          });
+          data.push(row);
+        }
+      }
+      
+      return data;
+    }
+
+    // Function to update page title and labels based on data source
+    function updatePageLabels(dataSource) {
+      const pageTitle = document.getElementById('page-title');
+      const totalLabel = document.getElementById('total-label');
+      const yearsLabel = document.getElementById('years-label');
+      const recentLabel = document.getElementById('recent-label');
+      const fourthLabel = document.getElementById('fourth-label');
+      
+      if (dataSource === 'microsoft') {
+        pageTitle.textContent = '🎓 Microsoft Exam Timeline';
+        totalLabel.textContent = 'Total Exams Passed';
+        yearsLabel.textContent = 'Years of Certification';
+        recentLabel.textContent = 'Latest Achievement';
+        fourthLabel.textContent = 'AI Recommendation';
+        document.getElementById('search-exam').placeholder = 'Search exams...';
+      } else {
+        pageTitle.textContent = '🏆 Credly Badge Timeline';
+        totalLabel.textContent = 'Total Badges Earned';
+        yearsLabel.textContent = 'Years of Achievement';
+        recentLabel.textContent = 'Latest Issuer';
+        fourthLabel.textContent = 'Top Issuer';
+        document.getElementById('search-exam').placeholder = 'Search badges...';
+      }
+    }
+    // Function to update statistics
+    function updateStats(data) {
+      const totalExams = data.length;
+      const dateKey = currentDataSource === 'microsoft' ? 'Exam Date' : 'Badge Date';
+      const numberKey = currentDataSource === 'microsoft' ? 'Exam Number' : 'Badge Title';
+      
+      const dates = data.map(item => new Date(item[dateKey]));
+      const firstExamDate = new Date(Math.min(...dates));
+      const lastExamDate = new Date(Math.max(...dates));
+      const today = new Date();
+      
+      // Calculate years from first exam to today
+      const yearSpan = today.getFullYear() - firstExamDate.getFullYear();
+      
+      const latestItem = data.sort((a, b) => new Date(b[dateKey]) - new Date(a[dateKey]))[0];
+      
+      document.getElementById('total-exams').textContent = totalExams;
+      document.getElementById('exam-years').textContent = yearSpan;
+      
+      if (currentDataSource === 'microsoft') {
+        document.getElementById('recent-exam').textContent = latestItem ? latestItem['Exam Number'] : '-';
+      } else {
+        // For badges, show the issuer of the latest badge
+        const latestIssuer = latestItem ? latestItem['Issuer'] : '-';
+        document.getElementById('recent-exam').textContent = latestIssuer;
+        
+        // Calculate top issuer (issuer with most badges)
+        const issuerCounts = {};
+        data.forEach(item => {
+          const issuer = item['Issuer'];
+          issuerCounts[issuer] = (issuerCounts[issuer] || 0) + 1;
+        });
+        
+        let topIssuer = '-';
+        let maxCount = 0;
+        for (const [issuer, count] of Object.entries(issuerCounts)) {
+          if (count > maxCount) {
+            maxCount = count;
+            topIssuer = issuer;
+          }
+        }
+        
+        document.getElementById('ai-recommendation').textContent = topIssuer;
+      }
+    }
+
+    // Function to populate year filter
+    function populateYearFilter(data) {
+      // Year filter removed - no longer needed
+    }
+
+    // Function to filter data
+    function filterData() {
+      const searchTerm = document.getElementById('search-exam').value.toLowerCase();
+      
+      filteredData = currentData.filter(item => {
+        let matchesSearch = false;
+        
+        if (currentDataSource === 'microsoft') {
+          matchesSearch = searchTerm === '' || 
+            item['Exam Title'].toLowerCase().includes(searchTerm) ||
+            item['Exam Number'].toLowerCase().includes(searchTerm);
+        } else {
+          matchesSearch = searchTerm === '' || 
+            item['Badge Title'].toLowerCase().includes(searchTerm) ||
+            item['Issuer'].toLowerCase().includes(searchTerm);
+        }
+        
+        return matchesSearch;
+      });
+      
+      const viewMode = document.getElementById('view-mode').value;
+      if (viewMode === 'timeline') {
+        createTimelinePlot(filteredData);
+      } else {
+        createYearlyPlot(filteredData);
+      }
+    }
+
+    // Function to create the timeline plot
+    function createTimelinePlot(itemData) {
+      if (itemData.length === 0) {
+        const itemType = currentDataSource === 'microsoft' ? 'exams' : 'badges';
+        document.getElementById('exam-timeline').innerHTML = `<div style="text-align: center; padding: 50px; color: #7f8c8d;">No ${itemType} found matching your criteria.</div>`;
+        return;
+      }
+
+      const dateKey = currentDataSource === 'microsoft' ? 'Exam Date' : 'Badge Date';
+      const titleKey = currentDataSource === 'microsoft' ? 'Exam Title' : 'Badge Title';
+      const numberKey = currentDataSource === 'microsoft' ? 'Exam Number' : 'Issuer';
+
+      // Sort by date to ensure proper chronological order
+      itemData.sort((a, b) => new Date(a[dateKey]) - new Date(b[dateKey]));
+      
+      const dates = itemData.map(item => item[dateKey]);
+      const titles = itemData.map(item => item[titleKey]);
+      const numbers = itemData.map(item => item[numberKey]);
+
+      // Numeric indices for color mapping (original gradient)
+      const colorIndices = Array.from({ length: dates.length }, (_, i) => i);
+
+      // Trace definition with original gradient styling
+      const trace = {
+        x: dates,
+        y: titles,
+        customdata: numbers,
+        mode: "markers+lines",
+        line: {
+          color: 'rgba(116, 165, 245, 0.3)',
+          width: 3,
+          dash: 'dot'
+        },
+        marker: {
+          color: colorIndices,
+          colorscale: currentDataSource === 'microsoft' ? 
+            [[0, "#1f77b4"], [1, "#ff00ff"]] : 
+            [[0, "#ff6b6b"], [1, "#4ecdc4"]],
+          cmin: 0,
+          cmax: dates.length - 1,
+          size: 14,
+          line: {
+            color: 'white',
+            width: 2
+          },
+          opacity: 0.8,
+          showscale: false
+        },
+        hovertemplate: currentDataSource === 'microsoft' ?
+          "<b>%{customdata}</b><br>" +
+          "%{y}<br>" +
+          "Passed: %{x|%Y-%m-%d}<br>" +
+          "<extra></extra>" :
+          "<b>%{y}</b><br>" +
+          "Issuer: %{customdata}<br>" +
+          "Earned: %{x|%Y-%m-%d}<br>" +
+          "<extra></extra>"
+      };
+
+      // Enhanced layout
+      const layout = {
+        margin: { t: 20, l: 300, r: 50, b: 80 },
+        plot_bgcolor: 'rgba(0,0,0,0)',
+        paper_bgcolor: 'rgba(0,0,0,0)',
+        xaxis: {
+          title: {
+            text: currentDataSource === 'microsoft' ? "Date Passed" : "Date Earned",
+            font: { size: 14, color: '#2c3e50' }
+          },
+          type: "date",
+          tickformat: "%Y",
+          gridcolor: 'rgba(0,0,0,0.1)',
+          showgrid: true
+        },
+        yaxis: {
+          automargin: true,
+          gridcolor: 'rgba(0,0,0,0.1)',
+          showgrid: true,
+          type: 'category',
+          categoryorder: 'array',
+          categoryarray: titles,
+          tickmode: 'array',
+          tickvals: titles,
+          ticktext: titles,
+          standoff: 2,
+          tickfont: {
+            family: 'Arial Narrow, Arial, sans-serif'
+          }
+        },
+        hovermode: 'closest',
+        showlegend: false
+      };
+
+      // Render the plot with config
+      const config = { 
+        responsive: true,
+        displayModeBar: 'hover',
+        modeBarButtonsToRemove: ['lasso2d', 'select2d'],
+        displaylogo: false
+      };
+      
+      if (typeof Plotly !== 'undefined') {
+        Plotly.newPlot("exam-timeline", [trace], layout, config);
+      } else {
+        // Fallback display when Plotly is not available
+        const itemType = currentDataSource === 'microsoft' ? 'exams' : 'badges';
+        document.getElementById('exam-timeline').innerHTML = `
+          <div style="padding: 20px; background: #f8f9fa; border-radius: 10px; border: 1px solid #dee2e6;">
+            <h3 style="color: #495057; margin-bottom: 15px;">📊 Chart Data Ready (${itemData.length} ${itemType})</h3>
+            <p style="color: #6c757d; margin-bottom: 15px;">Chart visualization temporarily unavailable. Here's the data that would be displayed:</p>
+            <div style="max-height: 400px; overflow-y: auto; background: white; padding: 15px; border-radius: 5px; border: 1px solid #e9ecef;">
+              ${itemData.map((item, i) => `
+                <div style="padding: 8px; border-bottom: 1px solid #f1f3f4; display: flex; justify-content: space-between;">
+                  <div style="flex: 1; font-weight: 500;">${item[titleKey]}</div>
+                  <div style="margin: 0 15px; color: #6c757d;">${item[numberKey]}</div>
+                  <div style="color: #6c757d;">${item[dateKey]}</div>
+                </div>
+              `).join('')}
+            </div>
+            <p style="color: #6c757d; margin-top: 15px; font-size: 14px;">
+              All ${itemData.length} ${itemType} are parsed and ready for visualization.
+            </p>
+          </div>
+        `;
+      }
+    }
+
+    // Function to create yearly summary plot
+    function createYearlyPlot(itemData) {
+      if (itemData.length === 0) {
+        const itemType = currentDataSource === 'microsoft' ? 'exams' : 'badges';
+        document.getElementById('exam-timeline').innerHTML = `<div style="text-align: center; padding: 50px; color: #7f8c8d;">No ${itemType} found matching your criteria.</div>`;
+        return;
+      }
+
+      const dateKey = currentDataSource === 'microsoft' ? 'Exam Date' : 'Badge Date';
+
+      // Group by year
+      const yearlyData = {};
+      itemData.forEach(item => {
+        const year = new Date(item[dateKey]).getFullYear();
+        if (!yearlyData[year]) {
+          yearlyData[year] = 0;
+        }
+        yearlyData[year]++;
+      });
+
+      const years = Object.keys(yearlyData).sort();
+      const counts = years.map(year => yearlyData[year]);
+
+      const trace = {
+        x: years,
+        y: counts,
+        type: 'bar',
+        marker: {
+          color: currentDataSource === 'microsoft' ? 
+            'rgba(52, 152, 219, 0.8)' : 
+            'rgba(255, 107, 107, 0.8)',
+          line: {
+            color: currentDataSource === 'microsoft' ? 
+              'rgba(52, 152, 219, 1)' : 
+              'rgba(255, 107, 107, 1)',
+            width: 2
+          }
+        },
+        hovertemplate: currentDataSource === 'microsoft' ?
+          "Year: %{x}<br>Exams Passed: %{y}<extra></extra>" :
+          "Year: %{x}<br>Badges Earned: %{y}<extra></extra>"
+      };
+
+      const layout = {
+        margin: { t: 20, l: 80, r: 50, b: 80 },
+        plot_bgcolor: 'rgba(0,0,0,0)',
+        paper_bgcolor: 'rgba(0,0,0,0)',
+        xaxis: {
+          title: "Year",
+          font: { size: 14, color: '#2c3e50' },
+          gridcolor: 'rgba(0,0,0,0.1)'
+        },
+        yaxis: {
+          title: currentDataSource === 'microsoft' ? 
+            "Number of Exams Passed" : 
+            "Number of Badges Earned",
+          font: { size: 14, color: '#2c3e50' },
+          gridcolor: 'rgba(0,0,0,0.1)'
+        }
+      };
+
+      const config = { 
+        responsive: true,
+        displayModeBar: 'hover',
+        modeBarButtonsToRemove: ['lasso2d', 'select2d'],
+        displaylogo: false
+      };
+
+      Plotly.newPlot("exam-timeline", [trace], layout, config);
+    }
+
+    // Load and process CSV data
+    async function loadExamData() {
+      try {
+        const response = await fetch('passed_exams.csv');
+        if (!response.ok) {
+          throw new Error(`HTTP error! status: ${response.status}`);
+        }
+        const csvText = await response.text();
+        allExamData = parseCSV(csvText);
+        
+        if (currentDataSource === 'microsoft') {
+          currentData = [...allExamData];
+          filteredData = [...allExamData];
+          updateStats(allExamData);
+          populateYearFilter(allExamData);
+          
+          // Wait a bit for Plotly to load if it was loaded asynchronously
+          setTimeout(() => {
+            createTimelinePlot(filteredData);
+          }, 500);
+        }
+        
+      } catch (error) {
+        console.error('Error loading exam data:', error);
+        
+        if (currentDataSource === 'microsoft') {
+          // Display error message to user
+          const errorDiv = document.getElementById('exam-timeline');
+          errorDiv.innerHTML = `
+            <div style="padding: 40px; text-align: center; color: #e74c3c; background: #fdf2f2; border-radius: 10px; border: 1px solid #f5c6cb;">
+              <h3 style="margin-bottom: 15px;">📋 Error Loading Data</h3>
+              <p style="margin-bottom: 10px;">Could not load exam data from passed_exams.csv</p>
+              <p style="margin-bottom: 10px; font-weight: bold;">Error: ${error.message}</p>
+              <p>Please ensure the CSV file is in the same directory as this HTML file.</p>
+            </div>
+          `;
+        }
+      }
+    }
+
+    // Load and process Credly badge data
+    async function loadBadgeData() {
+      try {
+        const response = await fetch('credly_badges.csv');
+        if (!response.ok) {
+          throw new Error(`HTTP error! status: ${response.status}`);
+        }
+        const csvText = await response.text();
+        allBadgeData = parseCSV(csvText);
+        
+        if (currentDataSource === 'credly') {
+          currentData = [...allBadgeData];
+          filteredData = [...allBadgeData];
+          updateStats(allBadgeData);
+          
+          // Wait a bit for Plotly to load if it was loaded asynchronously
+          setTimeout(() => {
+            createTimelinePlot(filteredData);
+          }, 500);
+        }
+        
+      } catch (error) {
+        console.error('Error loading badge data:', error);
+        
+        if (currentDataSource === 'credly') {
+          // Display error message to user
+          const errorDiv = document.getElementById('exam-timeline');
+          errorDiv.innerHTML = `
+            <div style="padding: 40px; text-align: center; color: #e74c3c; background: #fdf2f2; border-radius: 10px; border: 1px solid #f5c6cb;">
+              <h3 style="margin-bottom: 15px;">🏆 Error Loading Badge Data</h3>
+              <p style="margin-bottom: 10px;">Could not load badge data from credly_badges.csv</p>
+              <p style="margin-bottom: 10px; font-weight: bold;">Error: ${error.message}</p>
+              <p>Please ensure the CSV file is in the same directory as this HTML file.</p>
+            </div>
+          `;
+        }
+      }
+    }
+
+    // Function to switch data source
+    function switchDataSource() {
+      const dataSource = document.getElementById('data-source').value;
+      currentDataSource = dataSource;
+      
+      updatePageLabels(dataSource);
+      
+      if (dataSource === 'microsoft') {
+        if (allExamData.length > 0) {
+          currentData = [...allExamData];
+          filteredData = [...allExamData];
+          updateStats(allExamData);
+          filterData();
+        } else {
+          loadExamData();
+        }
+      } else {
+        if (allBadgeData.length > 0) {
+          currentData = [...allBadgeData];
+          filteredData = [...allBadgeData];
+          updateStats(allBadgeData);
+          filterData();
+        } else {
+          loadBadgeData();
+        }
+      }
+      
+      // Clear the search field when switching
+      document.getElementById('search-exam').value = '';
+    }
+
+    // Function to load timestamp from partial file
+    async function loadTimestamp() {
+      try {
+        const response = await fetch('partials/last-updated.html');
+        if (response.ok) {
+          const timestampHtml = await response.text();
+          const timestampElement = document.getElementById('last-updated');
+          if (timestampElement) {
+            // Extract the content from the fetched HTML
+            const tempDiv = document.createElement('div');
+            tempDiv.innerHTML = timestampHtml;
+            const spanContent = tempDiv.querySelector('span');
+            if (spanContent) {
+              timestampElement.textContent = spanContent.textContent;
+            }
+          }
+        }
+      } catch (error) {
+        console.log('Could not load timestamp:', error);
+        // Keep the default "Loading..." text
+      }
+    }
+
+    // Function to load AI recommendation from partial file
+    async function loadAIRecommendation() {
+      try {
+        const response = await fetch('partials/ai-recommendation.html');
+        if (response.ok) {
+          const recommendationHtml = await response.text();
+          const recommendationElement = document.getElementById('ai-recommendation');
+          if (recommendationElement) {
+            // Extract the content from the fetched HTML
+            const tempDiv = document.createElement('div');
+            tempDiv.innerHTML = recommendationHtml;
+            const spanContent = tempDiv.querySelector('span');
+            if (spanContent) {
+              recommendationElement.textContent = spanContent.textContent;
+            }
+          }
+        }
+      } catch (error) {
+        console.log('Could not load AI recommendation:', error);
+        // Keep the default "-" text
+      }
+    }
+
+    // Event listeners
+    document.addEventListener('DOMContentLoaded', function() {
+      // Initialize with Microsoft exams by default
+      updatePageLabels('microsoft');
+      loadExamData();
+      loadBadgeData(); // Pre-load badge data for faster switching
+      loadTimestamp();
+      loadAIRecommendation();
+      
+      // Add event listeners for controls
+      document.getElementById('data-source').addEventListener('change', switchDataSource);
+      document.getElementById('view-mode').addEventListener('change', filterData);
+      document.getElementById('search-exam').addEventListener('input', filterData);
+    });
+  </script>
+</body>
+</html>